--- conflicted
+++ resolved
@@ -4,10 +4,10 @@
 from setuptools import setup
 from typing import List
 
-<<<<<<< HEAD
 
 def _get_relative_path(file_path: str) -> str:
     return os.path.join(os.path.dirname(__file__), file_path)
+
 
 def load_requirements() -> List[str]:
     # Load requirements
@@ -45,6 +45,8 @@
             'License :: OSI Approved :: MIT License',
             'Programming Language :: Python :: 3.6',
             'Programming Language :: Python :: 3.7',
+            'Programming Language :: Python :: 3.8',
+            'Programming Language :: Python :: 3.9',
         ],
         entry_points={
             "console_scripts": [
@@ -54,45 +56,6 @@
         }
     )
 
+
 if __name__ == "__main__":
-    main()
-=======
-# http://stackoverflow.com/a/7071358/735926
-import re
-
-VERSIONFILE = 'drive/__init__.py'
-verstrline = open(VERSIONFILE, 'rt').read()
-VSRE = r'^__version__\s+=\s+[\'"]([^\'"]+)[\'"]'
-mo = re.search(VSRE, verstrline, re.M)
-if mo:
-    verstr = mo.group(1)
-else:
-    raise RuntimeError("Unable to find version string in %s." % VERSIONFILE)
-
-setup(
-    name='drive',
-    version=verstr,
-    author='Baptiste Fontaine',
-    author_email='b@ptistefontaine.fr',
-    packages=['drive'],
-    url='https://github.com/oscaro/drive',
-    license='MIT License',
-    description='Google Drive client',
-    long_description=open('README.md', encoding='utf-8').read(),
-    long_description_content_type='text/markdown',
-    install_requires=[
-        "google-api-python-client==2.7.0",
-        "httplib2==0.19.1",
-        "oauth2client==4.1.3",
-        "openpyxl==3.0.7",
-        "python-magic",
-    ],
-    classifiers=[
-        'License :: OSI Approved :: MIT License',
-        'Programming Language :: Python :: 3.6',
-        'Programming Language :: Python :: 3.7',
-        'Programming Language :: Python :: 3.8',
-        'Programming Language :: Python :: 3.9',
-    ],
-)
->>>>>>> 95bef6ee
+    main()